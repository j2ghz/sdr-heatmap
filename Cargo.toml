[package]
authors = ['J2ghz <j2.00ghz@gmail.com>']
categories = ['command-line-utilities']
description = 'Generates images from rtl_power csv files'
edition = '2018'
exclude = ['samples/*']
keywords = [
  'sdr',
  'rtl-sdr',
  'rtl_power',
]
license = 'AGPL-3.0-or-later'
name = 'sdr-heatmap'
readme = 'README.md'
repository = 'https://github.com/j2ghz/sdr-heatmap/'
version = '0.1.5'
<<<<<<< HEAD

[profile.release]
lto = "fat"
codegen-units = 1
=======
>>>>>>> e2e7ea61

[[bench]]
harness = false
name = 'bench'

[dev-dependencies]
criterion = '0.3'
proptest = "0.10"
test-generator = "0.3"

[dependencies]
anyhow = "1.0"
arrayvec = "0.5"
clap = '2.33.3'
<<<<<<< HEAD
csv = '1.1.3'
flate2 = '1.0.17'
image = '0.23.9'
itertools = "0.9"
log = '0.4.11'
rayon = '1.4.0'
stderrlog = '0.4.3'
=======
csv = '1.1.4'
flate2 = '1.0.19'
image = '0.23.12'
itertools = "0.9"
log = '0.4.11'
rayon = '1.5.0'
stderrlog = '0.5.0'
>>>>>>> e2e7ea61
structopt = "0.3"
walkdir = '2'
webp = "0.1.0"<|MERGE_RESOLUTION|>--- conflicted
+++ resolved
@@ -14,13 +14,10 @@
 readme = 'README.md'
 repository = 'https://github.com/j2ghz/sdr-heatmap/'
 version = '0.1.5'
-<<<<<<< HEAD
 
 [profile.release]
 lto = "fat"
 codegen-units = 1
-=======
->>>>>>> e2e7ea61
 
 [[bench]]
 harness = false
@@ -35,15 +32,6 @@
 anyhow = "1.0"
 arrayvec = "0.5"
 clap = '2.33.3'
-<<<<<<< HEAD
-csv = '1.1.3'
-flate2 = '1.0.17'
-image = '0.23.9'
-itertools = "0.9"
-log = '0.4.11'
-rayon = '1.4.0'
-stderrlog = '0.4.3'
-=======
 csv = '1.1.4'
 flate2 = '1.0.19'
 image = '0.23.12'
@@ -51,7 +39,6 @@
 log = '0.4.11'
 rayon = '1.5.0'
 stderrlog = '0.5.0'
->>>>>>> e2e7ea61
 structopt = "0.3"
 walkdir = '2'
 webp = "0.1.0"